--- conflicted
+++ resolved
@@ -1,106 +1,3 @@
-<<<<<<< HEAD
-# Segment the ISICs data set with the U-net
-
-## Project Overview
-This project aim to solve the segmentation of skin lesian (ISIC2018 data set) using the U-net, with all labels having a minimum Dice similarity coefficient of 0.7 on the test set[Task 3].
-
-## ISIC2018
-![ISIC example](imgs/example.jpg)
-
-Skin Lesion Analysis towards Melanoma Detection
-
-Task found in https://challenge2018.isic-archive.com/
-
-
-## U-net
-![UNet](imgs/uent.png)
-
-U-net is one of the popular image segmentation architectures used mostly in biomedical purposes. The name UNet is because it’s architecture contains a compressive path and an expansive path which can be viewed as a U shape. This architecture is built in such a way that it could generate better results even for a less number of training data sets.
-
-## Data Set Structure
-
-data set folder need to be stored in same directory with structure same as below
-```bash
-ISIC2018
-  |_ ISIC2018_Task1-2_Training_Input_x2
-    |_ ISIC_0000000
-    |_ ISIC_0000001
-    |_ ...
-  |_ ISIC2018_Task1_Training_GroundTruth_x2
-    |_ ISIC_0000000_segmentation
-    |_ ISIC_0000001_segmentation
-    |_ ...
-```
-
-## Dice Coefficient
-
-The Sørensen–Dice coefficient is a statistic used to gauge the similarity of two samples.
-
-Further information in https://en.wikipedia.org/wiki/S%C3%B8rensen%E2%80%93Dice_coefficient
-
-## Dependencies
-
-- python 3
-- tensorflow 2.1.0
-- pandas 1.1.4
-- numpy 1.19.2
-- matplotlib 3.3.2
-- scikit-learn 0.23.2
-- pillow 8.0.1
-
-
-## Usages
-
-- Run `train.py` for training the UNet on ISIC data.
-- Run `evaluation.py` for evaluation and case present.
-
-## Advance
-
-- Modify `setting.py` for custom setting, such as different batch size.
-- Modify `unet.py` for custom UNet, such as different kernel size.
-
-## Algorithm
-
-- data set: 
-    - The data set we used is the training set of ISIC 2018 challenge data which has segmentation labels.
-    - Training: Validation: Test = 1660: 415: 519 = 0.64: 0.16 : 0.2 (Training: Test = 4: 1 and in Training, further split 4: 1 for Training: Validation)
-    - Training data augmentations: rescale, rotate, shift, zoom, grayscale
-- model: 
-    - Original UNet with padding which can keep the shape of input and output same.
-    - The first convolutional layers has 16 output channels.
-    - The activation function of all convolutional layers is ELU.
-    - Without batch normalization layers.
-    - The inputs is (384, 512, 1)
-    - The output is (384, 512, 1) after sigmoid activation.
-    - Optimizer: Adam, lr = 1e-4
-    - Loss: dice coefficient loss
-    - Metrics: accuracy & dice coefficient
-    
-## Results
-
-Evaluation dice coefficient is 0.805256724357605.
-
-plot of train/valid Dice coefficient: 
-
-![img](imgs/train_and_valid_dice_coef.png)
-
-case present:
-
-![case](imgs/case%20present.png)
-
-## Reference
-Manna, S. (2020). K-Fold Cross Validation for Deep Learning using Keras. [online] Medium. Available at: https://medium.com/the-owl/k-fold-cross-validation-in-keras-3ec4a3a00538 [Accessed 24 Nov. 2020].
-
-zhixuhao (2020). zhixuhao/unet. [online] GitHub. Available at: https://github.com/zhixuhao/unet.
-
-GitHub. (n.d.). NifTK/NiftyNet. [online] Available at: https://github.com/NifTK/NiftyNet/blob/a383ba342e3e38a7ad7eed7538bfb34960f80c8d/niftynet/layer/loss_segmentation.py [Accessed 24 Nov. 2020].
-
-Team, K. (n.d.). Keras documentation: Losses. [online] keras.io. Available at: https://keras.io/api/losses/#creating-custom-losses [Accessed 24 Nov. 2020].
-
-262588213843476 (n.d.). unet.py. [online] Gist. Available at: https://gist.github.com/abhinavsagar/fe0c900133cafe93194c069fe655ef6e [Accessed 24 Nov. 2020].
-
-Stack Overflow. (n.d.). python - Disable Tensorflow debugging information. [online] Available at: https://stackoverflow.com/questions/35911252/disable-tensorflow-debugging-information [Accessed 24 Nov. 2020].
-=======
 # Segmenting ISICs with U-Net
 
 COMP3710 Report recognition problem 3 (Segmenting ISICs data set with U-Net) solved in TensorFlow
@@ -152,5 +49,4 @@
 1. COMP3710-demo-code.ipynb from Guest Lecture
 1. https://www.tensorflow.org/tutorials/load_data/images
 1. https://www.tensorflow.org/guide/gpu
-1. Karan Jakhar (2019) https://medium.com/@karan_jakhar/100-days-of-code-day-7-84e4918cb72c
->>>>>>> cb39363c
+1. Karan Jakhar (2019) https://medium.com/@karan_jakhar/100-days-of-code-day-7-84e4918cb72c